--- conflicted
+++ resolved
@@ -1,36 +1,5 @@
 {% from 'oscar/macros.html' import result_header, result_sub_header, result_footer, result_footer_rtl, icon with context %}
 
-<<<<<<< HEAD
-{{ result_header(result, favicons) }}
-{{ result_sub_header(result) }}
-
-{% if result.embedded %}
-    <small> &bull; <a class="text-info btn-collapse collapsed cursor-pointer media-loader disabled_if_nojs" data-toggle="collapse" data-target="#result-media-{{ index }}" data-btn-text-collapsed="{{ _('show media') }}" data-btn-text-not-collapsed="{{ _('hide media') }}">{{ icon('music') }} {{ _('show media') }}</a></small>
-{% endif %}
-
-{% if result.embedded %}
-<div id="result-media-{{ index }}" class="collapse">
-   {{ result.embedded|safe }}
-</div>
-{% endif %}
-
-{% if result.img_src %}
-<div class="container-fluid">
-    <div class="row">
-<img src="{{ image_proxify(result.img_src) }}" alt="{{ result.title|striptags }}" title="{{ result.title|striptags }}" style="width: auto; max-height: 60px; min-height: 60px;" class="col-xs-2 col-sm-4 col-md-4 result-content">
-{% if result.content %}<p class="result-content col-xs-8 col-sm-8 col-md-8">{{ result.content|safe }}</p>{% endif %}
-    </div>
-</div>
-{% else %}
-{% if result.content %}<p class="result-content">{{ result.content|safe }}</p>{% endif %}
-{% endif %}
-
-{% if rtl %}
-{{ result_footer_rtl(result) }}
-{% else %}
-{{ result_footer(result) }}
-{% endif %}
-=======
 {{- result_header(result, favicons) -}}
 {{- result_sub_header(result) -}}
 
@@ -59,5 +28,4 @@
 {{ result_footer_rtl(result) }}
 {%- else -%}
 {{ result_footer(result) }}
-{%- endif -%}
->>>>>>> 50e1fcaa
+{%- endif -%}